--- conflicted
+++ resolved
@@ -68,11 +68,7 @@
 
 namespace SimpleControls.Wpf
 {{
-<<<<<<< HEAD
-    public class {controlTypeName} : StandardControl, {interfaceTypeName}
-=======
     public class {controlTypeName} : StandardControl, {interfaceFullTypeName}
->>>>>>> 5c16673d
     {{
         public {controlTypeName}()
         {{
